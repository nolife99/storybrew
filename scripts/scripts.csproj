--- conflicted
+++ resolved
@@ -54,12 +54,9 @@
     <Reference Include="System.Xml" />
   </ItemGroup>
   <ItemGroup>
-<<<<<<< HEAD
     <Compile Include="Scene3dTest.cs" />
-=======
     <Compile Include="HitObjectHighlight.cs" />
     <Compile Include="Lyrics.cs" />
->>>>>>> dd546233
     <Compile Include="Spectrum.cs" />
     <Compile Include="Jigoku.cs" />
     <Compile Include="Properties\AssemblyInfo.cs" />
