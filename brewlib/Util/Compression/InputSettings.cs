--- conflicted
+++ resolved
@@ -1,4 +1,4 @@
-﻿using osuTK;
+using osuTK;
 
 namespace BrewLib.Util.Compression
 {
@@ -9,32 +9,7 @@
     }
     public sealed class LossyInputSettings(int min, int max, int speed, string args = "")
     {
-<<<<<<< HEAD
         public readonly string CustomInputArgs = args;
         public readonly int MinQuality = MathHelper.Clamp(min, 0, 100), MaxQuality = MathHelper.Clamp(max, 0, 100), Speed = MathHelper.Clamp(speed, 1, 11);
-=======
-        public string CustomInputArgs;
-        public int MinQuality, MaxQuality, Speed;
-    }
-    public enum OptimizationLevel : byte
-    {
-        Level0 = 0, 
-        Level1 = 1,
-        Level2 = 2,
-        Level3 = 3,
-        Level4 = 4,
-        Level5 = 5,
-        Level6 = 6,
-        Level7 = 7
-    }
-    public class InputFormat
-    {
-        public const string 
-            PNG = "png", 
-            BMP = "bmp",
-            GIF = "gif",
-            PNM = "pnm",
-            TIFF = "tiff";
->>>>>>> 5e500e19
     }
 }