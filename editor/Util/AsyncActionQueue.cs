﻿using System;
using System.Collections.Generic;
using System.Diagnostics;
using System.Linq;
using System.Runtime;
using System.Threading;
using System.Threading.Tasks;

namespace StorybrewEditor.Util
{
    public sealed class AsyncActionQueue<T> : IDisposable
    {
        readonly ActionQueueContext context = new();
        readonly List<ActionRunner> actionRunners = [];
        readonly bool allowDuplicates;

        public delegate void ActionFailed(T target, Exception e);
        public event ActionFailed OnActionFailed
        {
            add => context.OnActionFailed += value;
            remove => context.OnActionFailed -= value;
        }

        public bool Enabled
        {
            get => context.Enabled;
            set => context.Enabled = value;
        }

        public int TaskCount
        {
            get
            {
                lock (context.Queue) lock (context.Running) return context.Queue.Count + context.Running.Count;
            }
        }

        public AsyncActionQueue(string threadName, bool allowDuplicates = false, int runnerCount = 0)
        {
            this.allowDuplicates = allowDuplicates;

            if (runnerCount == 0) runnerCount = Environment.ProcessorCount - 1;
            runnerCount = Math.Max(1, runnerCount);

            for (var i = 0; i < runnerCount; i++) actionRunners.Add(new ActionRunner(context, $"{threadName} #{i + 1}"));
        }

        public void Queue(T target, Action<T> action, bool mustRunAlone = false) => Queue(target, null, action, mustRunAlone);
        public void Queue(T target, string uniqueKey, Action<T> action, bool mustRunAlone = false)
        {
            ObjectDisposedException.ThrowIf(disposedValue, typeof(AsyncActionQueue<T>));

            Parallel.For(0, actionRunners.Count, i => actionRunners[i].EnsureThreadAlive());
            lock (context.Queue)
            {
                if (!allowDuplicates && context.Queue.Any(q => q.Target.Equals(target))) return;

                context.Queue.Add(new ActionContainer
                {
                    Target = target,
                    UniqueKey = uniqueKey,
                    Action = action,
                    MustRunAlone = mustRunAlone
                });
                Monitor.PulseAll(context.Queue);
            }
        }

        public void CancelQueuedActions(bool stopThreads)
        {
            lock (context.Queue) context.Queue.Clear();

            if (stopThreads)
            {
                var sw = Stopwatch.StartNew();
                Parallel.For(0, actionRunners.Count, i => actionRunners[i].JoinOrAbort(Math.Max(1000, 5000 - (int)sw.ElapsedMilliseconds)));
                sw.Stop();
            }
        }

        #region IDisposable Support

        bool disposedValue;
        void Dispose(bool disposing)
        {
            if (!disposedValue)
            {
                if (disposing)
                {
                    context.Enabled = false;
                    CancelQueuedActions(true);
                }
                disposedValue = true;
            }
        }

        public void Dispose() => Dispose(true);

        #endregion

        class ActionContainer
        {
            internal T Target;
            internal string UniqueKey;
            internal Action<T> Action;
            internal bool MustRunAlone;
        }

        class ActionQueueContext
        {
            internal readonly List<ActionContainer> Queue = [];
            internal readonly HashSet<string> Running = [];
            internal bool RunningLoneTask;

            internal event ActionFailed OnActionFailed;
            internal bool TriggerActionFailed(T target, Exception e)
            {
                if (OnActionFailed is null) return false;

                OnActionFailed.Invoke(target, e);
                return true;
            }

            bool enabled;
            internal bool Enabled
            {
                get => enabled;
                set
                {
                    if (enabled == value) return;
                    enabled = value;

                    if (enabled) lock (Queue) if (Queue.Count > 0) Monitor.PulseAll(Queue);
                }
            }
        }

        class ActionRunner(ActionQueueContext context, string threadName)
        {
            readonly ActionQueueContext context = context;
            readonly string threadName = threadName;

            CancellationTokenSource tokenSrc;
            Task thread;

            internal void EnsureThreadAlive()
            {
                if (tokenSrc is null || tokenSrc.IsCancellationRequested)
                {
                    tokenSrc?.Dispose();
                    tokenSrc = new CancellationTokenSource();
                    tokenSrc.Token.Register(() => Trace.WriteLine($"Aborting thread {threadName}"));

                    Task localThread = null;

#pragma warning disable SYSLIB0046 // ControlledExecution is obsolete, but we need a way to terminate frozen threads
                    thread = localThread = new Task(() => ControlledExecution.Run(async () =>
                    {
                        var mustSleep = false;
                        while (!tokenSrc.IsCancellationRequested)
                        {
                            if (mustSleep)
                            {
                                using (var wait = Task.Delay(200)) await wait;
                                mustSleep = false;
                            }

                            ActionContainer task;
                            lock (context.Queue)
                            {
                                // Check if we want to start cancelling
                                while (!context.Enabled || context.Queue.Count == 0)
                                {
                                    // Cancel the thread if the instance's thread is invalidated
                                    if (thread != localThread)
                                    {
                                        Trace.WriteLine($"Exiting thread {threadName}");
                                        return;
                                    }
                                    Monitor.Wait(context.Queue);
                                }

                                lock (context.Running)
                                {
                                    if (context.RunningLoneTask)
                                    {
                                        mustSleep = true;
                                        continue;
                                    }

                                    task = context.Queue.FirstOrDefault(t => !context.Running.Contains(t.UniqueKey) && !t.MustRunAlone || t.MustRunAlone && context.Running.Count == 0);
                                    if (task is null)
                                    {
                                        mustSleep = true;
                                        continue;
                                    }

                                    context.Queue.Remove(task);
                                    context.Running.Add(task.UniqueKey);
                                    if (task.MustRunAlone) context.RunningLoneTask = true;
                                }
                            }

                            try
                            {
                                task.Action(task.Target);
                            }
                            catch (Exception e)
                            {
                                var target = task.Target;
<<<<<<< HEAD
                                if (!context.TriggerActionFailed(task.Target, e)) Trace.WriteLine($"Action failed for '{task.UniqueKey}': {e}");
=======
                                if (!context.TriggerActionFailed(task.Target, e)) Trace.TraceError($"'{task.UniqueKey}' - Action failed: {e}");
>>>>>>> 5e500e19
                            }

                            lock (context.Running)
                            {
                                context.Running.Remove(task.UniqueKey);
                                if (task.MustRunAlone) context.RunningLoneTask = false;
                            }
                        }
                    }, tokenSrc.Token), tokenSrc.Token, TaskCreationOptions.LongRunning);
#pragma warning restore SYSLIB0046

                    Trace.WriteLine($"Starting thread {threadName}");
                    thread.Start();
                }
            }
            internal async void JoinOrAbort(int millisecondsTimeout)
            {
                if (thread is null) return;
                var localThread = thread;

                // Invalidate the instance's task to trigger an exit
                thread = null;

                lock (context.Queue) Monitor.PulseAll(context.Queue);

                // If an exit hasn't happened (e.g. the thread is frozen) try to force-stop it
                if (!localThread.Wait(millisecondsTimeout, tokenSrc.Token))
                {
                    tokenSrc.Cancel();
                    if (!localThread.IsCompleted) await localThread;
                }

                localThread.Dispose();
                tokenSrc.Dispose();
            }
        }
    }
}<|MERGE_RESOLUTION|>--- conflicted
+++ resolved
@@ -208,11 +208,7 @@
                             catch (Exception e)
                             {
                                 var target = task.Target;
-<<<<<<< HEAD
-                                if (!context.TriggerActionFailed(task.Target, e)) Trace.WriteLine($"Action failed for '{task.UniqueKey}': {e}");
-=======
                                 if (!context.TriggerActionFailed(task.Target, e)) Trace.TraceError($"'{task.UniqueKey}' - Action failed: {e}");
->>>>>>> 5e500e19
                             }
 
                             lock (context.Running)
