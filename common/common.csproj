﻿<?xml version="1.0" encoding="utf-8"?>
<Project ToolsVersion="14.0" DefaultTargets="Build" xmlns="http://schemas.microsoft.com/developer/msbuild/2003">
  <Import Project="$(MSBuildExtensionsPath)\$(MSBuildToolsVersion)\Microsoft.Common.props" Condition="Exists('$(MSBuildExtensionsPath)\$(MSBuildToolsVersion)\Microsoft.Common.props')" />
  <PropertyGroup>
    <Configuration Condition=" '$(Configuration)' == '' ">Debug</Configuration>
    <Platform Condition=" '$(Platform)' == '' ">AnyCPU</Platform>
    <ProjectGuid>{F0EDCCEC-4B64-4CE8-801F-1377E3384DC4}</ProjectGuid>
    <OutputType>Library</OutputType>
    <AppDesignerFolder>Properties</AppDesignerFolder>
    <RootNamespace>StorybrewCommon</RootNamespace>
    <AssemblyName>StorybrewCommon</AssemblyName>
    <TargetFrameworkVersion>v4.5</TargetFrameworkVersion>
    <FileAlignment>512</FileAlignment>
    <AutoGenerateBindingRedirects>true</AutoGenerateBindingRedirects>
    <TargetFrameworkProfile />
  </PropertyGroup>
  <PropertyGroup Condition=" '$(Configuration)|$(Platform)' == 'Debug|AnyCPU' ">
    <PlatformTarget>AnyCPU</PlatformTarget>
    <DebugSymbols>true</DebugSymbols>
    <DebugType>full</DebugType>
    <Optimize>false</Optimize>
    <OutputPath>bin\Debug\</OutputPath>
    <DefineConstants>DEBUG;TRACE</DefineConstants>
    <ErrorReport>prompt</ErrorReport>
    <WarningLevel>4</WarningLevel>
    <Prefer32Bit>false</Prefer32Bit>
  </PropertyGroup>
  <PropertyGroup Condition=" '$(Configuration)|$(Platform)' == 'Release|AnyCPU' ">
    <PlatformTarget>x86</PlatformTarget>
    <DebugType>pdbonly</DebugType>
    <Optimize>true</Optimize>
    <OutputPath>bin\Release\</OutputPath>
    <DefineConstants>TRACE</DefineConstants>
    <ErrorReport>prompt</ErrorReport>
    <WarningLevel>4</WarningLevel>
    <Prefer32Bit>false</Prefer32Bit>
  </PropertyGroup>
  <PropertyGroup>
    <StartupObject />
  </PropertyGroup>
  <PropertyGroup Condition="'$(Configuration)|$(Platform)' == 'Build|AnyCPU'">
    <OutputPath>bin\Build\</OutputPath>
    <DefineConstants>TRACE</DefineConstants>
    <Optimize>true</Optimize>
    <DebugType>pdbonly</DebugType>
    <PlatformTarget>x86</PlatformTarget>
    <ErrorReport>prompt</ErrorReport>
    <CodeAnalysisRuleSet>MinimumRecommendedRules.ruleset</CodeAnalysisRuleSet>
  </PropertyGroup>
  <ItemGroup>
    <Reference Include="OpenTK, Version=1.1.0.0, Culture=neutral, PublicKeyToken=bad199fe84eb3df4, processorArchitecture=MSIL">
      <HintPath>..\packages\OpenTK.1.1.2225.0\lib\net20\OpenTK.dll</HintPath>
      <Private>True</Private>
    </Reference>
    <Reference Include="System" />
    <Reference Include="System.Core" />
    <Reference Include="System.Drawing" />
    <Reference Include="System.Xml.Linq" />
    <Reference Include="System.Data.DataSetExtensions" />
    <Reference Include="Microsoft.CSharp" />
    <Reference Include="System.Data" />
    <Reference Include="System.Xml" />
  </ItemGroup>
  <ItemGroup>
    <Compile Include="Animations\EasingFunctions.cs" />
    <Compile Include="Animations\InterpolatingFunctions.cs" />
    <Compile Include="Animations\Keyframe.cs" />
    <Compile Include="Animations\KeyframedValue.cs" />
    <Compile Include="Curves\BezierCurve.cs" />
    <Compile Include="Curves\CatmullCurve.cs" />
    <Compile Include="Curves\CircleCurve.cs" />
    <Compile Include="Curves\CompositeCurve.cs" />
    <Compile Include="Curves\BaseCurve.cs" />
    <Compile Include="Curves\Curve.cs" />
    <Compile Include="Curves\TransformedCurve.cs" />
    <Compile Include="Subtitles\FontEffect.cs" />
    <Compile Include="Subtitles\FontGenerator.cs" />
    <Compile Include="Subtitles\FontOutline.cs" />
    <Compile Include="Subtitles\FontShadow.cs" />
    <Compile Include="Subtitles\SrtParser.cs" />
    <Compile Include="Subtitles\SubtitleLine.cs" />
    <Compile Include="Mapset\ControlPoint.cs" />
    <Compile Include="Mapset\Beatmap.cs" />
    <Compile Include="Mapset\OsuCircle.cs" />
    <Compile Include="Mapset\OsuHitObject.cs" />
    <Compile Include="Mapset\OsuHold.cs" />
    <Compile Include="Mapset\OsuSlider.cs" />
    <Compile Include="Mapset\OsuSpinner.cs" />
<<<<<<< HEAD
    <Compile Include="Storyboarding3d\StoryboardCamera.cs" />
    <Compile Include="Storyboarding3d\StoryboardObject3d.cs" />
    <Compile Include="Storyboarding3d\OsbScene3d.cs" />
    <Compile Include="Storyboarding3d\OsbContainer3d.cs" />
    <Compile Include="Storyboarding3d\OsbSprite3d.cs" />
=======
    <Compile Include="Storyboarding\Commands\IOffsetable.cs" />
>>>>>>> dd546233
    <Compile Include="Storyboarding\ConfigurableAttribute.cs" />
    <Compile Include="Storyboarding\EffectConfig.cs" />
    <Compile Include="Storyboarding\GeneratorContext.cs" />
    <Compile Include="Storyboarding\Display\IAnimatedValueBuilder.cs" />
    <Compile Include="Storyboarding\Display\AnimatedValueBuilder.cs" />
    <Compile Include="Storyboarding\Display\AnimatedValue.cs" />
    <Compile Include="Storyboarding\Display\CompositeCommand.cs" />
    <Compile Include="Storyboarding\Commands\ColorCommand.cs" />
    <Compile Include="Storyboarding\Commands\Command.cs" />
    <Compile Include="Storyboarding\Commands\ITypedCommand.cs" />
    <Compile Include="Storyboarding\Commands\CommandGroup.cs" />
    <Compile Include="Storyboarding\Commands\FadeCommand.cs" />
    <Compile Include="Storyboarding\Commands\ICommand.cs" />
    <Compile Include="Storyboarding\Commands\LoopCommand.cs" />
    <Compile Include="Storyboarding\Commands\MoveCommand.cs" />
    <Compile Include="Storyboarding\Commands\MoveXCommand.cs" />
    <Compile Include="Storyboarding\Commands\MoveYCommand.cs" />
    <Compile Include="Storyboarding\Commands\ParameterCommand.cs" />
    <Compile Include="Storyboarding\Commands\RotateCommand.cs" />
    <Compile Include="Storyboarding\Commands\ScaleCommand.cs" />
    <Compile Include="Storyboarding\Commands\TriggerCommand.cs" />
    <Compile Include="Storyboarding\Commands\VScaleCommand.cs" />
    <Compile Include="Storyboarding\Display\LoopDecorator.cs" />
    <Compile Include="Storyboarding\Display\TriggerDecorator.cs" />
    <Compile Include="Storyboarding\ExportSettings.cs" />
    <Compile Include="Storyboarding\CommandValues\CommandValue.cs" />
    <Compile Include="Storyboarding\CommandValues\CommandColor.cs" />
    <Compile Include="Storyboarding\CommandValues\CommandDecimal.cs" />
    <Compile Include="Storyboarding\CommandValues\CommandParameter.cs" />
    <Compile Include="Storyboarding\CommandValues\CommandPosition.cs" />
    <Compile Include="Storyboarding\CommandValues\CommandScale.cs" />
    <Compile Include="Storyboarding\OsbAnimation.cs" />
    <Compile Include="Storyboarding\OsbSprite.cs" />
    <Compile Include="Storyboarding\StoryboardObject.cs" />
    <Compile Include="Storyboarding\StoryboardLayer.cs" />
    <Compile Include="Properties\AssemblyInfo.cs" />
    <Compile Include="Scripting\StoryboardObjectGenerator.cs" />
    <Compile Include="Scripting\Script.cs" />
    <Compile Include="Storyboarding\Util\OsbSpritePool.cs" />
    <Compile Include="Storyboarding\Util\OsbSpritePools.cs" />
    <Compile Include="Subtitles\SubtitleSet.cs" />
    <Compile Include="Util\Misc.cs" />
    <Compile Include="Util\NamedValue.cs" />
    <Compile Include="Util\ObjectSerializer.cs" />
    <Compile Include="Util\Pool.cs" />
    <Compile Include="Util\StreamReaderExtensions.cs" />
    <Compile Include="Util\VectorHelper.cs" />
  </ItemGroup>
  <ItemGroup>
    <None Include="App.config" />
    <None Include="OpenTK.dll.config" />
    <None Include="packages.config" />
  </ItemGroup>
  <Import Project="$(MSBuildToolsPath)\Microsoft.CSharp.targets" />
  <!-- To modify your build process, add your task inside one of the targets below and uncomment it. 
       Other similar extension points exist, see Microsoft.Common.targets.
  <Target Name="BeforeBuild">
  </Target>
  <Target Name="AfterBuild">
  </Target>
  -->
</Project><|MERGE_RESOLUTION|>--- conflicted
+++ resolved
@@ -86,15 +86,12 @@
     <Compile Include="Mapset\OsuHold.cs" />
     <Compile Include="Mapset\OsuSlider.cs" />
     <Compile Include="Mapset\OsuSpinner.cs" />
-<<<<<<< HEAD
     <Compile Include="Storyboarding3d\StoryboardCamera.cs" />
+    <Compile Include="Storyboarding\Commands\IOffsetable.cs" />
     <Compile Include="Storyboarding3d\StoryboardObject3d.cs" />
     <Compile Include="Storyboarding3d\OsbScene3d.cs" />
     <Compile Include="Storyboarding3d\OsbContainer3d.cs" />
     <Compile Include="Storyboarding3d\OsbSprite3d.cs" />
-=======
-    <Compile Include="Storyboarding\Commands\IOffsetable.cs" />
->>>>>>> dd546233
     <Compile Include="Storyboarding\ConfigurableAttribute.cs" />
     <Compile Include="Storyboarding\EffectConfig.cs" />
     <Compile Include="Storyboarding\GeneratorContext.cs" />
